CIFAR-10 is a common benchmark in machine learning for image recognition.

http://www.cs.toronto.edu/~kriz/cifar.html

Code in this directory focuses on how to use TensorFlow Estimators to train and 
evaluate a CIFAR-10 ResNet model on:

* A single host with one CPU;
* A single host with multiple GPUs;
* Multiple hosts with CPU or multiple GPUs;

Before trying to run the model we highly encourage you to read all the README.

## Prerequisite

<<<<<<< HEAD
1. Install TensorFlow version 1.2.1 or later with GPU support.
   You can see how to do it [here](https://www.tensorflow.org/install/).

2. Generate TFRecord files.
This will generate a tf record for the training and test data available at the input_dir.
You can see more details in `generate_cifar10_tf_records.py`
=======
1. [Install](https://www.tensorflow.org/install/) TensorFlow version 1.2.1 or
later.

2. Download the CIFAR-10 dataset and generate TFRecord files using the provided
script.  The script and associated command below will download the CIFAR-10
dataset and then generate a TFRecord for the training, validation, and
evaluation datasets. 
>>>>>>> da62bb0b

```shell
python generate_cifar10_tfrecords.py --data-dir=${PWD}/cifar-10-data
```

After running the command above, you should see the following files in the
--data-dir (```ls -R cifar-10-data```):

<<<<<<< HEAD
``` shell
ls -R cifar-10-data
```
=======
* train.tfrecords
* validation.tfrecords
* eval.tfrecords
>>>>>>> da62bb0b


## Training on a single machine with GPUs or CPU

Run the training on CPU only. After training, it runs the evaluation.

```
python cifar10_main.py --data-dir=${PWD}/cifar-10-data \
                       --job-dir=/tmp/cifar10 \
                       --num-gpus=0 \
                       --train-steps=1000
```

Run the model on 2 GPUs using CPU as parameter server. After training, it runs
the evaluation.
```
python cifar10_main.py --data-dir=${PWD}/cifar-10-data \
                       --job-dir=/tmp/cifar10 \
                       --num-gpus=2 \
                       --train-steps=1000
```

Run the model on 2 GPUs using GPU as parameter server.
It will run an experiment, which for local setting basically means it will run
stop training
a couple of times to perform evaluation.

```
python cifar10_main.py --data-dir=${PWD}/cifar-10-data \
                       --job-dir=/tmp/cifar10 \
                       --variable-strategy GPU \
                       --num-gpus=2 \
```

There are more command line flags to play with; run
`python cifar10_main.py --help` for details.

## Run distributed training

### (Optional) Running on Google Cloud Machine Learning Engine

This example can be run on Google Cloud Machine Learning Engine (ML Engine),
which will configure the environment and take care of running workers,
parameters servers, and masters in a fault tolerant way.

To install the command line tool, and set up a project and billing, see the
quickstart [here](https://cloud.google.com/ml-engine/docs/quickstarts/command-line).

You'll also need a Google Cloud Storage bucket for the data. If you followed the
instructions above, you can just run:

```
MY_BUCKET=gs://<my-bucket-name>
gsutil cp -r ${PWD}/cifar-10-data $MY_BUCKET/
```

Then run the following command from the `tutorials/image` directory of this
repository (the parent directory of this README):

```
gcloud ml-engine jobs submit training cifarmultigpu \
    --runtime-version 1.2 \
    --job-dir=$MY_BUCKET/model_dirs/cifarmultigpu \
    --config cifar10_estimator/cmle_config.yaml \
    --package-path cifar10_estimator/ \
    --module-name cifar10_estimator.cifar10_main \
    -- \
    --data-dir=$MY_BUCKET/cifar-10-data \
    --num-gpus=4 \
    --train-steps=1000
```


### Set TF_CONFIG

Considering that you already have multiple hosts configured, all you need is a
`TF_CONFIG` environment variable on each host. You can set up the hosts manually
or check [tensorflow/ecosystem](https://github.com/tensorflow/ecosystem) for
instructions about how to set up a Cluster.

The `TF_CONFIG` will be used by the `RunConfig` to know the existing hosts and
their task: `master`, `ps` or `worker`.

Here's an example of `TF_CONFIG`.

```python
cluster = {'master': ['master-ip:8000'],
           'ps': ['ps-ip:8000'],
           'worker': ['worker-ip:8000']}

TF_CONFIG = json.dumps(
  {'cluster': cluster,
   'task': {'type': master, 'index': 0},
   'model_dir': 'gs://<bucket_path>/<dir_path>',
   'environment': 'cloud'
  })
```

*Cluster*

A cluster spec, which is basically a dictionary that describes all of the tasks
in the cluster. More about it [here](https://www.tensorflow.org/deploy/distributed).

In this cluster spec we are defining a cluster with 1 master, 1 ps and 1 worker.

* `ps`: saves the parameters among all workers. All workers can
   read/write/update the parameters for model via ps. As some models are
   extremely large the parameters are shared among the ps (each ps stores a
   subset).

* `worker`: does the training.

* `master`: basically a special worker, it does training, but also restores and
   saves checkpoints and do evaluation.

*Task*

The Task defines what is the role of the current node, for this example the node
is the master on index 0 on the cluster spec, the task will be different for
each node. An example of the `TF_CONFIG` for a worker would be:

```python
cluster = {'master': ['master-ip:8000'],
           'ps': ['ps-ip:8000'],
           'worker': ['worker-ip:8000']}

TF_CONFIG = json.dumps(
  {'cluster': cluster,
   'task': {'type': worker, 'index': 0},
   'model_dir': 'gs://<bucket_path>/<dir_path>',
   'environment': 'cloud'
  })
```

*Model_dir*

This is the path where the master will save the checkpoints, graph and
TensorBoard files. For a multi host environment you may want to use a
Distributed File System, Google Storage and DFS are supported.

*Environment*

By the default environment is *local*, for a distributed setting we need to
change it to *cloud*.

### Running script

Once you have a `TF_CONFIG` configured properly on each host you're ready to run
on distributed settings.

#### Master
Run this on master:
Runs an Experiment in sync mode on 4 GPUs using CPU as parameter server for
40000 steps. It will run evaluation a couple of times during training. The
num_workers arugument is used only to update the learning rate correctly. Make
sure the model_dir is the same as defined on the TF_CONFIG.

```shell
python cifar10_main.py --data-dir=gs://path/cifar-10-data \
                       --job-dir=gs://path/model_dir/ \
                       --num-gpus=4 \
                       --train-steps=40000 \
                       --sync \
                       --num-workers=2
```

*Output:*

```shell
INFO:tensorflow:Using model_dir in TF_CONFIG: gs://path/model_dir/
INFO:tensorflow:Using config: {'_save_checkpoints_secs': 600, '_num_ps_replicas': 1, '_keep_checkpoint_max': 5, '_task_type': u'master', '_is_chief': True, '_cluster_spec': <tensorflow.python.training.server_lib.ClusterSpec object at 0x7fd16fb2be10>, '_model_dir': 'gs://path/model_dir/', '_save_checkpoints_steps': None, '_keep_checkpoint_every_n_hours': 10000, '_session_config': intra_op_parallelism_threads: 1
gpu_options {
}
allow_soft_placement: true
, '_tf_random_seed': None, '_environment': u'cloud', '_num_worker_replicas': 1, '_task_id': 0, '_save_summary_steps': 100, '_tf_config': gpu_options {
  per_process_gpu_memory_fraction: 1.0
}
, '_evaluation_master': '', '_master': u'grpc://master-ip:8000'}
...
2017-08-01 19:59:26.496208: I tensorflow/core/common_runtime/gpu/gpu_device.cc:940] Found device 0 with properties: 
name: Tesla K80
major: 3 minor: 7 memoryClockRate (GHz) 0.8235
pciBusID 0000:00:04.0
Total memory: 11.17GiB
Free memory: 11.09GiB
2017-08-01 19:59:26.775660: I tensorflow/core/common_runtime/gpu/gpu_device.cc:940] Found device 1 with properties: 
name: Tesla K80
major: 3 minor: 7 memoryClockRate (GHz) 0.8235
pciBusID 0000:00:05.0
Total memory: 11.17GiB
Free memory: 11.10GiB
...
2017-08-01 19:59:29.675171: I tensorflow/core/distributed_runtime/rpc/grpc_server_lib.cc:316] Started server with target: grpc://localhost:8000
INFO:tensorflow:image after unit resnet/tower_0/stage/residual_v1/: (?, 16, 32, 32)
INFO:tensorflow:image after unit resnet/tower_0/stage/residual_v1_1/: (?, 16, 32, 32)
INFO:tensorflow:image after unit resnet/tower_0/stage/residual_v1_2/: (?, 16, 32, 32)
INFO:tensorflow:image after unit resnet/tower_0/stage/residual_v1_3/: (?, 16, 32, 32)
INFO:tensorflow:image after unit resnet/tower_0/stage/residual_v1_4/: (?, 16, 32, 32)
INFO:tensorflow:image after unit resnet/tower_0/stage/residual_v1_5/: (?, 16, 32, 32)
INFO:tensorflow:image after unit resnet/tower_0/stage/residual_v1_6/: (?, 16, 32, 32)
INFO:tensorflow:image after unit resnet/tower_0/stage_1/residual_v1/avg_pool/: (?, 16, 16, 16)
INFO:tensorflow:image after unit resnet/tower_0/stage_1/residual_v1/: (?, 32, 16, 16)
INFO:tensorflow:image after unit resnet/tower_0/stage_1/residual_v1_1/: (?, 32, 16, 16)
INFO:tensorflow:image after unit resnet/tower_0/stage_1/residual_v1_2/: (?, 32, 16, 16)
INFO:tensorflow:image after unit resnet/tower_0/stage_1/residual_v1_3/: (?, 32, 16, 16)
INFO:tensorflow:image after unit resnet/tower_0/stage_1/residual_v1_4/: (?, 32, 16, 16)
INFO:tensorflow:image after unit resnet/tower_0/stage_1/residual_v1/: (?, 32, 16, 16)
INFO:tensorflow:image after unit resnet/tower_0/stage_1/residual_v1_1/: (?, 32, 16, 16)
INFO:tensorflow:image after unit resnet/tower_0/stage_1/residual_v1_2/: (?, 32, 16, 16)
INFO:tensorflow:image after unit resnet/tower_0/stage_1/residual_v1_3/: (?, 32, 16, 16)
INFO:tensorflow:image after unit resnet/tower_0/stage_1/residual_v1_4/: (?, 32, 16, 16)
INFO:tensorflow:image after unit resnet/tower_0/stage_1/residual_v1_5/: (?, 32, 16, 16)
INFO:tensorflow:image after unit resnet/tower_0/stage_1/residual_v1_6/: (?, 32, 16, 16)
INFO:tensorflow:image after unit resnet/tower_0/stage_2/residual_v1/avg_pool/: (?, 32, 8, 8)
INFO:tensorflow:image after unit resnet/tower_0/stage_2/residual_v1/: (?, 64, 8, 8)
INFO:tensorflow:image after unit resnet/tower_0/stage_2/residual_v1_1/: (?, 64, 8, 8)
INFO:tensorflow:image after unit resnet/tower_0/stage_2/residual_v1_2/: (?, 64, 8, 8)
INFO:tensorflow:image after unit resnet/tower_0/stage_2/residual_v1_3/: (?, 64, 8, 8)
INFO:tensorflow:image after unit resnet/tower_0/stage_2/residual_v1_4/: (?, 64, 8, 8)
INFO:tensorflow:image after unit resnet/tower_0/stage_2/residual_v1_5/: (?, 64, 8, 8)
INFO:tensorflow:image after unit resnet/tower_0/stage_2/residual_v1_6/: (?, 64, 8, 8)
INFO:tensorflow:image after unit resnet/tower_0/global_avg_pool/: (?, 64)
INFO:tensorflow:image after unit resnet/tower_0/fully_connected/: (?, 11)
INFO:tensorflow:SyncReplicasV2: replicas_to_aggregate=1; total_num_replicas=1
INFO:tensorflow:Create CheckpointSaverHook.
INFO:tensorflow:Restoring parameters from gs://path/model_dir/model.ckpt-0
2017-08-01 19:59:37.560775: I tensorflow/core/distributed_runtime/master_session.cc:999] Start master session 156fcb55fe6648d6 with config: 
intra_op_parallelism_threads: 1
gpu_options {
  per_process_gpu_memory_fraction: 1
}
allow_soft_placement: true

INFO:tensorflow:Saving checkpoints for 1 into gs://path/model_dir/model.ckpt.
INFO:tensorflow:loss = 1.20682, step = 1
INFO:tensorflow:loss = 1.20682, learning_rate = 0.1
INFO:tensorflow:image after unit resnet/tower_0/stage/residual_v1/: (?, 16, 32, 32)
INFO:tensorflow:image after unit resnet/tower_0/stage/residual_v1_1/: (?, 16, 32, 32)
INFO:tensorflow:image after unit resnet/tower_0/stage/residual_v1_2/: (?, 16, 32, 32)
INFO:tensorflow:image after unit resnet/tower_0/stage/residual_v1_3/: (?, 16, 32, 32)
INFO:tensorflow:image after unit resnet/tower_0/stage/residual_v1_4/: (?, 16, 32, 32)
INFO:tensorflow:image after unit resnet/tower_0/stage/residual_v1_5/: (?, 16, 32, 32)
INFO:tensorflow:image after unit resnet/tower_0/stage/residual_v1_6/: (?, 16, 32, 32)
INFO:tensorflow:image after unit resnet/tower_0/stage_1/residual_v1/avg_pool/: (?, 16, 16, 16)
INFO:tensorflow:image after unit resnet/tower_0/stage_1/residual_v1/: (?, 32, 16, 16)
INFO:tensorflow:image after unit resnet/tower_0/stage_1/residual_v1_1/: (?, 32, 16, 16)
INFO:tensorflow:image after unit resnet/tower_0/stage_1/residual_v1_2/: (?, 32, 16, 16)
INFO:tensorflow:image after unit resnet/tower_0/stage_1/residual_v1_3/: (?, 32, 16, 16)
INFO:tensorflow:image after unit resnet/tower_0/stage_1/residual_v1_4/: (?, 32, 16, 16)
INFO:tensorflow:image after unit resnet/tower_0/stage_1/residual_v1_5/: (?, 32, 16, 16)
INFO:tensorflow:image after unit resnet/tower_0/stage_1/residual_v1_6/: (?, 32, 16, 16)
INFO:tensorflow:image after unit resnet/tower_0/stage_2/residual_v1/avg_pool/: (?, 32, 8, 8)
INFO:tensorflow:image after unit resnet/tower_0/stage_2/residual_v1/: (?, 64, 8, 8)
INFO:tensorflow:image after unit resnet/tower_0/stage_2/residual_v1_1/: (?, 64, 8, 8)
INFO:tensorflow:image after unit resnet/tower_0/stage_2/residual_v1_2/: (?, 64, 8, 8)
INFO:tensorflow:image after unit resnet/tower_0/stage_2/residual_v1_3/: (?, 64, 8, 8)
INFO:tensorflow:image after unit resnet/tower_0/stage_2/residual_v1_4/: (?, 64, 8, 8)
INFO:tensorflow:image after unit resnet/tower_0/stage_2/residual_v1_5/: (?, 64, 8, 8)
INFO:tensorflow:image after unit resnet/tower_0/stage_2/residual_v1_6/: (?, 64, 8, 8)
INFO:tensorflow:image after unit resnet/tower_0/global_avg_pool/: (?, 64)
INFO:tensorflow:image after unit resnet/tower_0/fully_connected/: (?, 11)
INFO:tensorflow:SyncReplicasV2: replicas_to_aggregate=2; total_num_replicas=2
INFO:tensorflow:Starting evaluation at 2017-08-01-20:00:14
2017-08-01 20:00:15.745881: I tensorflow/core/common_runtime/gpu/gpu_device.cc:1030] Creating TensorFlow device (/gpu:0) -> (device: 0, name: Tesla K80, pci bus id: 0000:00:04.0)
2017-08-01 20:00:15.745949: I tensorflow/core/common_runtime/gpu/gpu_device.cc:1030] Creating TensorFlow device (/gpu:1) -> (device: 1, name: Tesla K80, pci bus id: 0000:00:05.0)
2017-08-01 20:00:15.745958: I tensorflow/core/common_runtime/gpu/gpu_device.cc:1030] Creating TensorFlow device (/gpu:2) -> (device: 2, name: Tesla K80, pci bus id: 0000:00:06.0)
2017-08-01 20:00:15.745964: I tensorflow/core/common_runtime/gpu/gpu_device.cc:1030] Creating TensorFlow device (/gpu:3) -> (device: 3, name: Tesla K80, pci bus id: 0000:00:07.0)
2017-08-01 20:00:15.745969: I tensorflow/core/common_runtime/gpu/gpu_device.cc:1030] Creating TensorFlow device (/gpu:4) -> (device: 4, name: Tesla K80, pci bus id: 0000:00:08.0)
2017-08-01 20:00:15.745975: I tensorflow/core/common_runtime/gpu/gpu_device.cc:1030] Creating TensorFlow device (/gpu:5) -> (device: 5, name: Tesla K80, pci bus id: 0000:00:09.0)
2017-08-01 20:00:15.745987: I tensorflow/core/common_runtime/gpu/gpu_device.cc:1030] Creating TensorFlow device (/gpu:6) -> (device: 6, name: Tesla K80, pci bus id: 0000:00:0a.0)
2017-08-01 20:00:15.745997: I tensorflow/core/common_runtime/gpu/gpu_device.cc:1030] Creating TensorFlow device (/gpu:7) -> (device: 7, name: Tesla K80, pci bus id: 0000:00:0b.0)
INFO:tensorflow:Restoring parameters from gs://path/model_dir/model.ckpt-10023
INFO:tensorflow:Evaluation [1/100]
INFO:tensorflow:Evaluation [2/100]
INFO:tensorflow:Evaluation [3/100]
INFO:tensorflow:Evaluation [4/100]
INFO:tensorflow:Evaluation [5/100]
INFO:tensorflow:Evaluation [6/100]
INFO:tensorflow:Evaluation [7/100]
INFO:tensorflow:Evaluation [8/100]
INFO:tensorflow:Evaluation [9/100]
INFO:tensorflow:Evaluation [10/100]
INFO:tensorflow:Evaluation [11/100]
INFO:tensorflow:Evaluation [12/100]
INFO:tensorflow:Evaluation [13/100]
...
INFO:tensorflow:Evaluation [100/100]
INFO:tensorflow:Finished evaluation at 2017-08-01-20:00:31
INFO:tensorflow:Saving dict for global step 1: accuracy = 0.0994, global_step = 1, loss = 630.425
```

#### Worker

Run this on worker:
Runs an Experiment in sync mode on 4 GPUs using CPU as parameter server for
40000 steps. It will run evaluation a couple of times during training. Make sure
the model_dir is the same as defined on the TF_CONFIG.

```shell
python cifar10_main.py --data-dir=gs://path/cifar-10-data \
                       --job-dir=gs://path/model_dir/ \
                       --num-gpus=4 \
                       --train-steps=40000 \
                       --sync
```

*Output:*

```shell
INFO:tensorflow:Using model_dir in TF_CONFIG: gs://path/model_dir/
INFO:tensorflow:Using config: {'_save_checkpoints_secs': 600,
'_num_ps_replicas': 1, '_keep_checkpoint_max': 5, '_task_type': u'worker',
'_is_chief': False, '_cluster_spec':
<tensorflow.python.training.server_lib.ClusterSpec object at 0x7f6918438e10>,
'_model_dir': 'gs://<path>/model_dir/',
'_save_checkpoints_steps': None, '_keep_checkpoint_every_n_hours': 10000,
'_session_config': intra_op_parallelism_threads: 1
gpu_options {
}
allow_soft_placement: true
, '_tf_random_seed': None, '_environment': u'cloud', '_num_worker_replicas': 1,
'_task_id': 0, '_save_summary_steps': 100, '_tf_config': gpu_options {
  per_process_gpu_memory_fraction: 1.0
  }
...
2017-08-01 19:59:26.496208: I tensorflow/core/common_runtime/gpu/gpu_device.cc:940] Found device 0 with properties: 
name: Tesla K80
major: 3 minor: 7 memoryClockRate (GHz) 0.8235
pciBusID 0000:00:04.0
Total memory: 11.17GiB
Free memory: 11.09GiB
2017-08-01 19:59:26.775660: I tensorflow/core/common_runtime/gpu/gpu_device.cc:940] Found device 1 with properties: 
name: Tesla K80
major: 3 minor: 7 memoryClockRate (GHz) 0.8235
pciBusID 0000:00:05.0
Total memory: 11.17GiB
Free memory: 11.10GiB
...
2017-08-01 19:59:29.675171: I tensorflow/core/distributed_runtime/rpc/grpc_server_lib.cc:316] Started server with target: grpc://localhost:8000
INFO:tensorflow:image after unit resnet/tower_0/stage/residual_v1/: (?, 16, 32, 32)
INFO:tensorflow:image after unit resnet/tower_0/stage/residual_v1_1/: (?, 16, 32, 32)
INFO:tensorflow:image after unit resnet/tower_0/stage/residual_v1_2/: (?, 16, 32, 32)
INFO:tensorflow:image after unit resnet/tower_0/stage/residual_v1_3/: (?, 16, 32, 32)
INFO:tensorflow:image after unit resnet/tower_0/stage/residual_v1_4/: (?, 16, 32, 32)
INFO:tensorflow:image after unit resnet/tower_0/stage/residual_v1_5/: (?, 16, 32, 32)
INFO:tensorflow:image after unit resnet/tower_0/stage/residual_v1_6/: (?, 16, 32, 32)
INFO:tensorflow:image after unit resnet/tower_0/stage_1/residual_v1/avg_pool/: (?, 16, 16, 16)
INFO:tensorflow:image after unit resnet/tower_0/stage_1/residual_v1/: (?, 32, 16, 16)
INFO:tensorflow:image after unit resnet/tower_0/stage_1/residual_v1_1/: (?, 32, 16, 16)
INFO:tensorflow:image after unit resnet/tower_0/stage_1/residual_v1_2/: (?, 32, 16, 16)
INFO:tensorflow:image after unit resnet/tower_0/stage_1/residual_v1_3/: (?, 32, 16, 16)
INFO:tensorflow:image after unit resnet/tower_0/stage_1/residual_v1_4/: (?, 32, 16, 16)
INFO:tensorflow:image after unit resnet/tower_0/stage_1/residual_v1/: (?, 32, 16, 16)
INFO:tensorflow:image after unit resnet/tower_0/stage_1/residual_v1_1/: (?, 32, 16, 16)
INFO:tensorflow:image after unit resnet/tower_0/stage_1/residual_v1_2/: (?, 32, 16, 16)
INFO:tensorflow:image after unit resnet/tower_0/stage_1/residual_v1_3/: (?, 32, 16, 16)
INFO:tensorflow:image after unit resnet/tower_0/stage_1/residual_v1_4/: (?, 32, 16, 16)
INFO:tensorflow:image after unit resnet/tower_0/stage_1/residual_v1_5/: (?, 32, 16, 16)
INFO:tensorflow:image after unit resnet/tower_0/stage_1/residual_v1_6/: (?, 32, 16, 16)
INFO:tensorflow:image after unit resnet/tower_0/stage_2/residual_v1/avg_pool/: (?, 32, 8, 8)
INFO:tensorflow:image after unit resnet/tower_0/stage_2/residual_v1/: (?, 64, 8, 8)
INFO:tensorflow:image after unit resnet/tower_0/stage_2/residual_v1_1/: (?, 64, 8, 8)
INFO:tensorflow:image after unit resnet/tower_0/stage_2/residual_v1_2/: (?, 64, 8, 8)
INFO:tensorflow:image after unit resnet/tower_0/stage_2/residual_v1_3/: (?, 64, 8, 8)
INFO:tensorflow:image after unit resnet/tower_0/stage_2/residual_v1_4/: (?, 64, 8, 8)
INFO:tensorflow:image after unit resnet/tower_0/stage_2/residual_v1_5/: (?, 64, 8, 8)
INFO:tensorflow:image after unit resnet/tower_0/stage_2/residual_v1_6/: (?, 64, 8, 8)
INFO:tensorflow:image after unit resnet/tower_0/global_avg_pool/: (?, 64)
INFO:tensorflow:image after unit resnet/tower_0/fully_connected/: (?, 11)
INFO:tensorflow:SyncReplicasV2: replicas_to_aggregate=2; total_num_replicas=2
INFO:tensorflow:Create CheckpointSaverHook.
2017-07-31 22:38:04.629150: I
tensorflow/core/distributed_runtime/master.cc:209] CreateSession still waiting
for response from worker: /job:master/replica:0/task:0
2017-07-31 22:38:09.263492: I
tensorflow/core/distributed_runtime/master_session.cc:999] Start master
session cc58f93b1e259b0c with config: 
intra_op_parallelism_threads: 1
gpu_options {
per_process_gpu_memory_fraction: 1
}
allow_soft_placement: true
INFO:tensorflow:loss = 5.82382, step = 0
INFO:tensorflow:loss = 5.82382, learning_rate = 0.8
INFO:tensorflow:Average examples/sec: 1116.92 (1116.92), step = 10
INFO:tensorflow:Average examples/sec: 1233.73 (1377.83), step = 20
INFO:tensorflow:Average examples/sec: 1485.43 (2509.3), step = 30
INFO:tensorflow:Average examples/sec: 1680.27 (2770.39), step = 40
INFO:tensorflow:Average examples/sec: 1825.38 (2788.78), step = 50
INFO:tensorflow:Average examples/sec: 1929.32 (2697.27), step = 60
INFO:tensorflow:Average examples/sec: 2015.17 (2749.05), step = 70
INFO:tensorflow:loss = 37.6272, step = 79 (19.554 sec)
INFO:tensorflow:loss = 37.6272, learning_rate = 0.8 (19.554 sec)
INFO:tensorflow:Average examples/sec: 2074.92 (2618.36), step = 80
INFO:tensorflow:Average examples/sec: 2132.71 (2744.13), step = 90
INFO:tensorflow:Average examples/sec: 2183.38 (2777.21), step = 100
INFO:tensorflow:Average examples/sec: 2224.4 (2739.03), step = 110
INFO:tensorflow:Average examples/sec: 2240.28 (2431.26), step = 120
INFO:tensorflow:Average examples/sec: 2272.12 (2739.32), step = 130
INFO:tensorflow:Average examples/sec: 2300.68 (2750.03), step = 140
INFO:tensorflow:Average examples/sec: 2325.81 (2745.63), step = 150
INFO:tensorflow:Average examples/sec: 2347.14 (2721.53), step = 160
INFO:tensorflow:Average examples/sec: 2367.74 (2754.54), step = 170
INFO:tensorflow:loss = 27.8453, step = 179 (18.893 sec)
...
```

#### PS

Run this on ps:
The ps will not do training so most of the arguments won't affect the execution

```shell
python cifar10_main.py --job-dir=gs://path/model_dir/
```

*Output:*

```shell
INFO:tensorflow:Using model_dir in TF_CONFIG: gs://path/model_dir/
INFO:tensorflow:Using config: {'_save_checkpoints_secs': 600, '_num_ps_replicas': 1, '_keep_checkpoint_max': 5, '_task_type': u'ps', '_is_chief': False, '_cluster_spec': <tensorflow.python.training.server_lib.ClusterSpec object at 0x7f48f1addf90>, '_model_dir': 'gs://path/model_dir/', '_save_checkpoints_steps': None, '_keep_checkpoint_every_n_hours': 10000, '_session_config': intra_op_parallelism_threads: 1
gpu_options {
}
allow_soft_placement: true
, '_tf_random_seed': None, '_environment': u'cloud', '_num_worker_replicas': 1, '_task_id': 0, '_save_summary_steps': 100, '_tf_config': gpu_options {
  per_process_gpu_memory_fraction: 1.0
}
, '_evaluation_master': '', '_master': u'grpc://master-ip:8000'}
2017-07-31 22:54:58.928088: I tensorflow/core/distributed_runtime/rpc/grpc_channel.cc:215] Initialize GrpcChannelCache for job master -> {0 -> master-ip:8000}
2017-07-31 22:54:58.928153: I tensorflow/core/distributed_runtime/rpc/grpc_channel.cc:215] Initialize GrpcChannelCache for job ps -> {0 -> localhost:8000}
2017-07-31 22:54:58.928160: I tensorflow/core/distributed_runtime/rpc/grpc_channel.cc:215] Initialize GrpcChannelCache for job worker -> {0 -> worker-ip:8000}
2017-07-31 22:54:58.929873: I tensorflow/core/distributed_runtime/rpc/grpc_server_lib.cc:316] Started server with target: grpc://localhost:8000
```

## Visualizing results with TensorFlow

When using Estimators you can also visualize your data in TensorBoard, with no
changes in your code. You can use TensorBoard to visualize your TensorFlow
graph, plot quantitative metrics about the execution of your graph, and show
additional data like images that pass through it.

You'll see something similar to this if you "point" TensorBoard to the
`model_dir` you used to train or evaluate your model.

Check TensorBoard during training or after it. Just point TensorBoard to the
model_dir you chose on the previous step by default the model_dir is
"sentiment_analysis_output"

```shell
tensorboard --log-dir="sentiment_analysis_output"
```

## Warnings

When runninng `cifar10_main.py` with `--sync` argument you may see an error
similar to:

```python
File "cifar10_main.py", line 538, in <module>
    tf.app.run()
File "/usr/local/lib/python2.7/dist-packages/tensorflow/python/platform/app.py", line 48, in run
    _sys.exit(main(_sys.argv[:1] + flags_passthrough))
File "cifar10_main.py", line 518, in main
    hooks), run_config=config)
File "/usr/local/lib/python2.7/dist-packages/tensorflow/contrib/learn/python/learn/learn_runner.py", line 210, in run
    return _execute_schedule(experiment, schedule)
File "/usr/local/lib/python2.7/dist-packages/tensorflow/contrib/learn/python/learn/learn_runner.py", line 47, in _execute_schedule
    return task()
File "/usr/local/lib/python2.7/dist-packages/tensorflow/contrib/learn/python/learn/experiment.py", line 501, in train_and_evaluate
    hooks=self._eval_hooks)
File "/usr/local/lib/python2.7/dist-packages/tensorflow/contrib/learn/python/learn/experiment.py", line 681, in _call_evaluate
    hooks=hooks)
File "/usr/local/lib/python2.7/dist-packages/tensorflow/python/estimator/estimator.py", line 292, in evaluate
    name=name)
File "/usr/local/lib/python2.7/dist-packages/tensorflow/python/estimator/estimator.py", line 638, in _evaluate_model
    features, labels, model_fn_lib.ModeKeys.EVAL)
File "/usr/local/lib/python2.7/dist-packages/tensorflow/python/estimator/estimator.py", line 545, in _call_model_fn
    features=features, labels=labels, **kwargs)
File "cifar10_main.py", line 331, in _resnet_model_fn
    gradvars, global_step=tf.train.get_global_step())
File "/usr/local/lib/python2.7/dist-packages/tensorflow/python/training/sync_replicas_optimizer.py", line 252, in apply_gradients
    variables.global_variables())
File "/usr/local/lib/python2.7/dist-packages/tensorflow/python/util/tf_should_use.py", line 170, in wrapped
    return _add_should_use_warning(fn(*args, **kwargs))
File "/usr/local/lib/python2.7/dist-packages/tensorflow/python/util/tf_should_use.py", line 139, in _add_should_use_warning
    wrapped = TFShouldUseWarningWrapper(x)
File "/usr/local/lib/python2.7/dist-packages/tensorflow/python/util/tf_should_use.py", line 96, in __init__
    stack = [s.strip() for s in traceback.format_stack()]
```

This should not affect your training, and should be fixed on the next releases.<|MERGE_RESOLUTION|>--- conflicted
+++ resolved
@@ -13,14 +13,6 @@
 
 ## Prerequisite
 
-<<<<<<< HEAD
-1. Install TensorFlow version 1.2.1 or later with GPU support.
-   You can see how to do it [here](https://www.tensorflow.org/install/).
-
-2. Generate TFRecord files.
-This will generate a tf record for the training and test data available at the input_dir.
-You can see more details in `generate_cifar10_tf_records.py`
-=======
 1. [Install](https://www.tensorflow.org/install/) TensorFlow version 1.2.1 or
 later.
 
@@ -28,7 +20,6 @@
 script.  The script and associated command below will download the CIFAR-10
 dataset and then generate a TFRecord for the training, validation, and
 evaluation datasets. 
->>>>>>> da62bb0b
 
 ```shell
 python generate_cifar10_tfrecords.py --data-dir=${PWD}/cifar-10-data
@@ -37,15 +28,9 @@
 After running the command above, you should see the following files in the
 --data-dir (```ls -R cifar-10-data```):
 
-<<<<<<< HEAD
-``` shell
-ls -R cifar-10-data
-```
-=======
 * train.tfrecords
 * validation.tfrecords
 * eval.tfrecords
->>>>>>> da62bb0b
 
 
 ## Training on a single machine with GPUs or CPU
